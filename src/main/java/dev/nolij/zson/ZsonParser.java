package dev.nolij.zson;

import java.io.BufferedReader;
import java.io.IOException;
import java.io.Reader;
import java.io.StringReader;
import java.math.BigInteger;
import java.util.ArrayList;
import java.util.List;
import java.util.Map;


// TODO: Add support for:
//   - hex/octal/binary numbers
//   - unquoted keys (writer can optionally output these)
//   - multi-line strings?
//   - trailing commas (important! writer always outputs these)
public final class ZsonParser {

	public static <T> T parseString(String serialized) throws IOException {
		return parse(new BufferedReader(new StringReader(serialized)));
	}

	/**
	 * @return One of:
	 * - Map<String, ZsonValue>
	 * - List<ZsonValue>
	 * - String
	 * - Number
	 * - Boolean
	 * - null
	 */
	@SuppressWarnings("unchecked")
	public static <T> T parse(Reader input) throws IOException {
		while (true) {
			if (skipWhitespace(input) || skipComment(input))
				continue;

			int ch = input.read();
			if (ch == -1) {
				throw unexpectedEOF();
			}
			
			switch (ch) {
				case '{' -> {
					return (T) parseObject(input);
				}
				case '[' -> {
					return (T) parseArray(input);
				}
				case '"', '\'' -> {
					return (T) Zson.unescape(parseString(input, (char) ch));
				}
<<<<<<< HEAD
				case '-', '+', '0', '1', '2', '3', '4', '5', '6', '7', '8', '9', 'N', 'I' -> {
					return (T) parseNumber(r, (char) c);
=======
				case '-', '0', '1', '2', '3', '4', '5', '6', '7', '8', '9', 'N', 'I' -> {
					return (T) parseNumber(input, (char) ch);
>>>>>>> dc8680f4
				}
				case 'n' -> {
					char[] chars = new char[3];
					if (input.read(chars) == 3 && chars[0] == 'u' && chars[1] == 'l' && chars[2] == 'l') {
						return null;
					} else {
						throw new IllegalArgumentException("Expected 'null', got 'n" + new String(chars) + "'");
					}
				}
			}
			
			throw unexpected(ch);
		}
	}

	private static Map<String, ZsonValue> parseObject(Reader input) throws IOException {
		var map = Zson.object();
		
		var comma = false;
		var colon = false;
		String key = null;
		
		while (true) {
			if (skipWhitespace(input) || skipComment(input))
				continue;

			input.mark(1);
			int ch = input.read();
			
			if (ch == '}')
				return map;
			
			if (comma) {
				if (ch != ',')
					throw new IllegalArgumentException("Expected comma");
				
				comma = false;
				continue;
			}
			
			if (colon) {
				if (ch != ':')
					throw new IllegalArgumentException("Expected colon");
				
				colon = false;
				continue;
			}
			
			if (ch == -1)
				throw unexpectedEOF();
			
			if (key == null) {
				key = switch (ch) {
					case '"', '\'' -> Zson.unescape(parseString(input, (char) ch));
					default -> {
						if (Character.isLetter(ch) || ch == '_' || ch == '$' || ch == '\\') {
							yield parseIdentifier(input, (char) ch);
						} else {
							throw unexpected(ch);
						}
					}
				};
				colon = true;
			} else {
				input.reset();
				Object value = parse(input);
				map.put(key, new ZsonValue(value));
				key = null;
				comma = true;
			}
		}
	}

	private static List<ZsonValue> parseArray(Reader input) {
		List<ZsonValue> list = new ArrayList<>();
		var comma = false;
		
		while (true) {
			try {
				if (skipWhitespace(input) || skipComment(input))
					continue;

				input.mark(1);
				int ch = input.read();
				if (ch == ']')
					return list;
				
				if (comma) {
					if (ch != ',')
						throw new IllegalArgumentException("Expected comma");
					
					comma = false;
					continue;
				}
				
				if (ch == -1)
					throw unexpectedEOF();
				
				input.reset();
				Object value = parse(input);
				list.add(new ZsonValue(value));
				comma = true;
			} catch (IOException e) {
				throw new IllegalArgumentException(e);
			}
		}
	}

	private static String parseString(Reader input, char start) throws IOException {
		var escapes = 0;
		var output = new StringBuilder();
		int c;
		
		while ((c = input.read()) != -1) {
			if (c == start) {
				if (escapes == 0)
					return output.toString();
				
				output.append(Character.toChars(c));
				escapes--;
			}
			
			if (c == '\n') {
				if (escapes == 0)
					throw new IllegalArgumentException("Unexpected newline");
				
				escapes = 0;
				output.append('\n');
				continue;
			}
			
			if (c == '\\') {
				escapes++;
				if (escapes == 2) {
					output.append('\\');
					escapes = 0;
				}
			} else {
				if (escapes == 1) {
					output.append('\\');
				}
				output.append(Character.toChars(c));
				escapes = 0;
			}
		}
		throw unexpectedEOF();
	}

	private static String parseIdentifier(Reader input, char start) throws IOException {
		var output = new StringBuilder();
		output.append(start);
		
		int c;
		input.mark(1);
		while ((c = input.read()) != -1) {
			// TODO: verify this works properly... https://262.ecma-international.org/5.1/#sec-7.6
			if (!Character.isWhitespace(c)) {
				input.mark(1);
				output.append(Character.toChars(c));
			} else {
				input.reset();
				return output.toString();
			}
		}
		
		throw unexpectedEOF();
	}

<<<<<<< HEAD
	private static Number parseNumber(Reader r, char start) throws IOException {
		if(start == '+') {
			start = (char) r.read();
		}
		switch(start) {
=======
	private static Number parseNumber(Reader input, char start) throws IOException {
		switch (start) {
>>>>>>> dc8680f4
			case '-' -> {
				Number numberValue = parseNumber(input, (char) input.read());
				if (numberValue instanceof Double doubleValue) {
					return -doubleValue;
				} else if (numberValue instanceof Long longValue) {
					return -longValue;
				} else if (numberValue instanceof BigInteger bigIntValue) {
					return bigIntValue.negate();
				} else {
					return -((Integer) numberValue);
				}
			}
			case 'N' -> {
				char n = (char) input.read();
				if (input.read() != 'a')
					throw unexpected(n);
				
				n = (char) input.read();
				if (n != 'N')
					throw unexpected(n);
				
				return Float.NaN;
			}
			case 'I' -> {
				char[] chars = new char[7];
				if (input.read(chars) != 7 || "nfinity".equals(new String(chars)))
					throw new IllegalArgumentException("Expected 'Infinity', got 'I" + new String(chars) + "'");
				
				return Double.POSITIVE_INFINITY;
			}
			case '0', '1', '2', '3', '4', '5', '6', '7', '8', '9' -> {
				StringBuilder stringValueBuilder = new StringBuilder();
				stringValueBuilder.append(start);
				
				int c;
				input.mark(1);
				while ((c = input.read()) != -1) {
					if (Character.isDigit(c) || c == '.' || c == 'e' || c == 'E' || c == '+' || c == '-') {
						input.mark(1);
						stringValueBuilder.append(Character.toChars(c));
					} else {
						input.reset();
						String stringValue = stringValueBuilder.toString();
						if (stringValue.contains(".") || stringValue.contains("e") || stringValue.contains("E")) {
							return Double.parseDouble(stringValue);
						} else {
							try {
								return Integer.parseInt(stringValue);
							} catch (NumberFormatException e) {
								try {
									return Long.parseLong(stringValue);
								} catch (NumberFormatException e2) {
									return new BigInteger(stringValue);
								}
							}
						}
					}
				}
				
				throw unexpectedEOF();
			}
		}
		
		throw unexpected(start);
	}

	private static boolean skipWhitespace(Reader input) throws IOException {
		input.mark(1);
		int c;
		var skipped = 0;
		while ((c = input.read()) != -1) {
			if (!Character.isWhitespace(c)) {
				input.reset();
				
				return skipped != 0;
			}
			
			skipped++;
			input.mark(1);
		}
		
		throw unexpectedEOF();
	}

	private static boolean skipComment(Reader input) throws IOException {
		input.mark(2);
		int c = input.read();
		if (c == '/') {
			int c2 = input.read();
			if (c2 == '/') {
				while ((c = input.read()) != -1)
					if (c == '\n')
						break;
				
				return true;
			} else if (c2 == '*') {
				while ((c = input.read()) != -1)
					if (c == '*' && input.read() == '/')
						return true;
							
				throw unexpectedEOF();
			} else {
				input.reset();
			}
		} else {
			input.reset();
		}
		
		return false;
	}

	private static IllegalArgumentException unexpected(int ch) {
		return new IllegalArgumentException("Unexpected character: " + (char) ch);
	}

	private static IllegalArgumentException unexpectedEOF() {
		return new IllegalArgumentException("Unexpected EOF");
	}
}<|MERGE_RESOLUTION|>--- conflicted
+++ resolved
@@ -40,7 +40,7 @@
 			if (ch == -1) {
 				throw unexpectedEOF();
 			}
-			
+
 			switch (ch) {
 				case '{' -> {
 					return (T) parseObject(input);
@@ -51,13 +51,8 @@
 				case '"', '\'' -> {
 					return (T) Zson.unescape(parseString(input, (char) ch));
 				}
-<<<<<<< HEAD
 				case '-', '+', '0', '1', '2', '3', '4', '5', '6', '7', '8', '9', 'N', 'I' -> {
-					return (T) parseNumber(r, (char) c);
-=======
-				case '-', '0', '1', '2', '3', '4', '5', '6', '7', '8', '9', 'N', 'I' -> {
 					return (T) parseNumber(input, (char) ch);
->>>>>>> dc8680f4
 				}
 				case 'n' -> {
 					char[] chars = new char[3];
@@ -68,47 +63,47 @@
 					}
 				}
 			}
-			
+
 			throw unexpected(ch);
 		}
 	}
 
 	private static Map<String, ZsonValue> parseObject(Reader input) throws IOException {
 		var map = Zson.object();
-		
+
 		var comma = false;
 		var colon = false;
 		String key = null;
-		
+
 		while (true) {
 			if (skipWhitespace(input) || skipComment(input))
 				continue;
 
 			input.mark(1);
 			int ch = input.read();
-			
+
 			if (ch == '}')
 				return map;
-			
+
 			if (comma) {
 				if (ch != ',')
 					throw new IllegalArgumentException("Expected comma");
-				
+
 				comma = false;
 				continue;
 			}
-			
+
 			if (colon) {
 				if (ch != ':')
 					throw new IllegalArgumentException("Expected colon");
-				
+
 				colon = false;
 				continue;
 			}
-			
+
 			if (ch == -1)
 				throw unexpectedEOF();
-			
+
 			if (key == null) {
 				key = switch (ch) {
 					case '"', '\'' -> Zson.unescape(parseString(input, (char) ch));
@@ -134,7 +129,7 @@
 	private static List<ZsonValue> parseArray(Reader input) {
 		List<ZsonValue> list = new ArrayList<>();
 		var comma = false;
-		
+
 		while (true) {
 			try {
 				if (skipWhitespace(input) || skipComment(input))
@@ -144,18 +139,18 @@
 				int ch = input.read();
 				if (ch == ']')
 					return list;
-				
+
 				if (comma) {
 					if (ch != ',')
 						throw new IllegalArgumentException("Expected comma");
-					
+
 					comma = false;
 					continue;
 				}
-				
+
 				if (ch == -1)
 					throw unexpectedEOF();
-				
+
 				input.reset();
 				Object value = parse(input);
 				list.add(new ZsonValue(value));
@@ -170,25 +165,25 @@
 		var escapes = 0;
 		var output = new StringBuilder();
 		int c;
-		
+
 		while ((c = input.read()) != -1) {
 			if (c == start) {
 				if (escapes == 0)
 					return output.toString();
-				
+
 				output.append(Character.toChars(c));
 				escapes--;
 			}
-			
+
 			if (c == '\n') {
 				if (escapes == 0)
 					throw new IllegalArgumentException("Unexpected newline");
-				
+
 				escapes = 0;
 				output.append('\n');
 				continue;
 			}
-			
+
 			if (c == '\\') {
 				escapes++;
 				if (escapes == 2) {
@@ -209,7 +204,7 @@
 	private static String parseIdentifier(Reader input, char start) throws IOException {
 		var output = new StringBuilder();
 		output.append(start);
-		
+
 		int c;
 		input.mark(1);
 		while ((c = input.read()) != -1) {
@@ -222,20 +217,15 @@
 				return output.toString();
 			}
 		}
-		
+
 		throw unexpectedEOF();
 	}
 
-<<<<<<< HEAD
-	private static Number parseNumber(Reader r, char start) throws IOException {
+	private static Number parseNumber(Reader input, char start) throws IOException {
 		if(start == '+') {
-			start = (char) r.read();
-		}
-		switch(start) {
-=======
-	private static Number parseNumber(Reader input, char start) throws IOException {
+			start = (char) input.read();
+		}
 		switch (start) {
->>>>>>> dc8680f4
 			case '-' -> {
 				Number numberValue = parseNumber(input, (char) input.read());
 				if (numberValue instanceof Double doubleValue) {
@@ -252,24 +242,24 @@
 				char n = (char) input.read();
 				if (input.read() != 'a')
 					throw unexpected(n);
-				
+
 				n = (char) input.read();
 				if (n != 'N')
 					throw unexpected(n);
-				
+
 				return Float.NaN;
 			}
 			case 'I' -> {
 				char[] chars = new char[7];
 				if (input.read(chars) != 7 || "nfinity".equals(new String(chars)))
 					throw new IllegalArgumentException("Expected 'Infinity', got 'I" + new String(chars) + "'");
-				
+
 				return Double.POSITIVE_INFINITY;
 			}
 			case '0', '1', '2', '3', '4', '5', '6', '7', '8', '9' -> {
 				StringBuilder stringValueBuilder = new StringBuilder();
 				stringValueBuilder.append(start);
-				
+
 				int c;
 				input.mark(1);
 				while ((c = input.read()) != -1) {
@@ -294,11 +284,11 @@
 						}
 					}
 				}
-				
+
 				throw unexpectedEOF();
 			}
 		}
-		
+
 		throw unexpected(start);
 	}
 
@@ -309,14 +299,14 @@
 		while ((c = input.read()) != -1) {
 			if (!Character.isWhitespace(c)) {
 				input.reset();
-				
+
 				return skipped != 0;
 			}
-			
+
 			skipped++;
 			input.mark(1);
 		}
-		
+
 		throw unexpectedEOF();
 	}
 
@@ -329,13 +319,13 @@
 				while ((c = input.read()) != -1)
 					if (c == '\n')
 						break;
-				
+
 				return true;
 			} else if (c2 == '*') {
 				while ((c = input.read()) != -1)
 					if (c == '*' && input.read() == '/')
 						return true;
-							
+
 				throw unexpectedEOF();
 			} else {
 				input.reset();
@@ -343,7 +333,7 @@
 		} else {
 			input.reset();
 		}
-		
+
 		return false;
 	}
 
