# IMPORTANT LICENSE NOTICE

By using this project in any form, you hereby give your "express assent" for the terms of the license of this
project (see [License](#license)), and acknowledge that I (the author of this project) have fulfilled my obligation
under the license to "make a reasonable effort under the circumstances to obtain the express assent of recipients to
the terms of this License".

# ZSON
A tiny JSON5 parsing library for Java 8, with a focus on simplicity and minimizing size.

## Usage
First, include the library in your project. You can do this by adding the following to your build.gradle(.kts):
<details>
<summary>Kotlin</summary>

```kotlin
repositories {
    maven("https://maven.blamejared.com")
}

dependencies {
    implementation("dev.nolij:zson:version")
}
```
</details>
<details>
<summary>Groovy</summary>

```groovy
repositories {
    maven { url 'https://maven.blamejared.com' }
}

dependencies {
    implementation 'dev.nolij:zson:version'
}
```
</details>

Replace `version` with the version of the library you want to use.
You can find the latest version on the [releases page](https://github.com/Nolij/ZSON/releases).

Then, you can use the library like so:
```java
import dev.nolij.zson.Zson; // static helper/parsing methods, instantiate for a writer 
import dev.nolij.zson.ZsonValue; // represents a JSON value with a comment
import java.util.Map;

import static dev.nolij.zson.Zson.*;

public class ZsonExample {
<<<<<<< HEAD
    public static void main(String[] args) {
        // Parse a JSON string
        String json = "{\"key\": \"value\"}";
        Map<String, ZsonValue> zson = Zson.parseString(json);
        System.out.println(zson.get("key")); // value

        // Write a JSON string
        Zson writer = new Zson().withIndent("  ").withExpandArrays(false);
		Map<String, ZsonValue> map = object( // Zson.object()
                entry("key", "comment", 4),
                entry("arr", "look, arrays work too!", array(1, 2, 3)),
                entry("obj", "and objects!", object(
                        entry("key", "value")
                )),
                entry("null", "comments can also\nbe multiple lines", null)
        );
=======
	public static void main(String[] args) {
		// Parse a JSON string
		String json = "{\"key\": \"value\"}";
		Map<String, ZsonValue> zson = ZsonParser.parseString(json);
		System.out.println(zson.get("key")); // value

		// Write a JSON string
		ZsonWriter writer = new ZsonWriter().withIndent("  ").withExpandArrays(false);
		Map<String, ZsonValue> map = object( // Zson.object()
			entry("key", "comment", 4),
			entry("arr", "look, arrays work too!", array(1, 2, 3)),
			entry("obj", "and objects!", object(
					entry("key", "value")
				)),
				entry("null", "comments can also\nbe miltiple lines", null)
		);
>>>>>>> e352b5dd
		System.out.println(jsonString);
	}
}

```

This prints out:
```json5
{
  // comment
  "key": 4,
  // look, arrays work too!
  "arr": [ 1, 2, 3, ],
  // and objects!
  "obj": {
    "key": "value", 
  },
  // comments can also
  // be multiple lines
  "null": null,
}
```

## Serializing objects
ZSON can serialize objects to JSON using reflection. Here's an example:
```java
import dev.nolij.zson.Zson;
import dev.nolij.zson.ZsonField;
import dev.nolij.zson.ZsonValue;

public class Example {
	@ZsonField(comment = "This is a comment")
	public String key = "value";
	
	@ZsonField(include = true)
	private int number = 4;
	
	@ZsonField(exclude = true)
	public String excluded = "this won't be included";
	
	public static void main(String[] args) {
		Example example = new Example();
<<<<<<< HEAD
        Map<String, ZsonValue> zson = Zson.obj2map(example);
		System.out.println(new Zson().stringify(zson));
=======
		Map<String, ZsonValue> zson = Zson.obj2map(example);
		System.out.println(new ZsonWriter().stringify(zson));
>>>>>>> e352b5dd
	}
}
```

This prints out:
```json5
{
  // This is a comment
  "key": "value",
  "number": 4,
}
```

Use the `comment` parameter of the `@ZsonField` annotation to add a comment to a field, and the `include` and `exclude` parameters to include or exclude fields from serialization.
By default, all public fields are included, and all private fields are excluded. If they are annotated with `@ZsonField(include = true)`, static fields will be serialized but not deserialized.

Also see the [tests](src/test/java/ZsonTest.java) for more examples.

## Building
To build the project, run `./gradlew build` on Unix or `gradlew.bat build` on Windows.

## License

This project is licensed under OSL-3.0. For more information, see [LICENSE](LICENSE).<|MERGE_RESOLUTION|>--- conflicted
+++ resolved
@@ -49,41 +49,22 @@
 import static dev.nolij.zson.Zson.*;
 
 public class ZsonExample {
-<<<<<<< HEAD
-    public static void main(String[] args) {
-        // Parse a JSON string
-        String json = "{\"key\": \"value\"}";
-        Map<String, ZsonValue> zson = Zson.parseString(json);
-        System.out.println(zson.get("key")); // value
-
-        // Write a JSON string
-        Zson writer = new Zson().withIndent("  ").withExpandArrays(false);
-		Map<String, ZsonValue> map = object( // Zson.object()
-                entry("key", "comment", 4),
-                entry("arr", "look, arrays work too!", array(1, 2, 3)),
-                entry("obj", "and objects!", object(
-                        entry("key", "value")
-                )),
-                entry("null", "comments can also\nbe multiple lines", null)
-        );
-=======
 	public static void main(String[] args) {
 		// Parse a JSON string
 		String json = "{\"key\": \"value\"}";
-		Map<String, ZsonValue> zson = ZsonParser.parseString(json);
+		Map<String, ZsonValue> zson = Zson.parseString(json);
 		System.out.println(zson.get("key")); // value
 
 		// Write a JSON string
-		ZsonWriter writer = new ZsonWriter().withIndent("  ").withExpandArrays(false);
+		Zson writer = new Zson().withIndent("  ").withExpandArrays(false);
 		Map<String, ZsonValue> map = object( // Zson.object()
 			entry("key", "comment", 4),
 			entry("arr", "look, arrays work too!", array(1, 2, 3)),
 			entry("obj", "and objects!", object(
 					entry("key", "value")
 				)),
-				entry("null", "comments can also\nbe miltiple lines", null)
+				entry("null", "comments can also\nbe multiple lines", null)
 		);
->>>>>>> e352b5dd
 		System.out.println(jsonString);
 	}
 }
@@ -126,13 +107,8 @@
 	
 	public static void main(String[] args) {
 		Example example = new Example();
-<<<<<<< HEAD
-        Map<String, ZsonValue> zson = Zson.obj2map(example);
+		Map<String, ZsonValue> zson = Zson.obj2map(example);
 		System.out.println(new Zson().stringify(zson));
-=======
-		Map<String, ZsonValue> zson = Zson.obj2map(example);
-		System.out.println(new ZsonWriter().stringify(zson));
->>>>>>> e352b5dd
 	}
 }
 ```
